import os
import requests
from typing import Dict, Optional
import json

# Constants for the API integration
DEFAULT_MODEL = "gemma2-9b-it"
GROQ_API_URL = "https://api.groq.com/openai/v1/chat/completions"

# System prompts for each topic
SYSTEM_PROMPTS = {
    "job_description": ("You are an expert HR advisor specializing in job descriptions. More than 600 words. "
    "Extract and summarize the main aspects of the provided job details. "
    "Format your response with a clear heading, sub heading and more points  for key aspects of the role."
    "Make it easy to read, professional, and concise. Generate it in HTML."),
    
    "key_responsibilities": ("You are an expert HR advisor specializing in job responsibilities. More than 600 words. " 
    "Extract and structure the key responsibilities from the provided job details. "
    "Format your response with a clear 'Key Responsibilities' heading and Sub headings with more points . "
    "Each sub heading should clearly communicate a specific responsibility. Generate it in HTML."),
    
    "about_company": ("You are an expert company researcher. "
    "Extract and summarize information about the company from the job details. More than 600 words. " 
    "Format your response with an 'About the Company' heading, followed by organized sub headings thier goal and market position with more points . "
    "Include information about the company's mission, values, industry, size, culture, and any other relevant details mentioned. Generate it in HTML."),
    
    "selection_process": ("You are an expert HR advisor specializing in recruitment processes. "
    "Extract and structure information about the selection process from the job description. More than 600 words. " 
    "Format your response with a proper heading and sub heading of each process with more points . "
    "Include details on interviews, assessments, timeline, and what candidates should be prepared for. "
    "If minimal information is provided, make reasonable inferences based on industry standards in India and Job details. Generate it in HTML."),
    
    "qualification": ("You are an expert HR advisor specializing in job qualifications. "
    "Extract and structure the required and preferred qualifications from the job description. More than 600 words. " 
    "Format your response with heading, followed by sub headings in categories like: use more points"
    "- Education Requirements "
    "- Experience Requirements "
    "- Technical Skills "
    "- Soft Skills "
    "Use clear, concise language and maintain the original requirements. Generate it in HTML.")
}

def call_groq_api(prompt: str, system_prompt: str, model: str = DEFAULT_MODEL) -> str:
    """
    Make a call to the GROQ API to generate content
    
    Args:
        prompt: The job description text
        system_prompt: The system instructions for the specific section
        model: Model name to use
        
    Returns:
        The generated text
    """
    headers = {
        "Authorization": f"Bearer {os.environ.get('GROQ_API_KEY')}",
        "Content-Type": "application/json"
    }
    
    payload = {
        "model": model,
        "messages": [
            {"role": "system", "content": system_prompt},
            {"role": "user", "content": prompt}
        ],
        "temperature": 0.1,
    }
    
    try:
        response = requests.post(GROQ_API_URL, json=payload, headers=headers, timeout=60)
        response.raise_for_status()
        return response.json()["choices"][0]["message"]["content"]
    except requests.RequestException as e:
        raise Exception(f"GROQ API error: {str(e)}")


def generate_job_details(job_description: str) -> Dict[str, str]:
    """
    Process a job description through GROQ AI to generate structured sections
    
    Args:
        job_description: The complete job description text
        
    Returns:
        Dictionary with the generated sections
    """
    # Get API key from environment
    api_key = os.getenv("GROQ_API_KEY")
    if not api_key:
        raise Exception("GROQ API key is required. Please set the GROQ_API_KEY environment variable.")
    
    # Process each topic
    results = {}
    for topic, system_prompt in SYSTEM_PROMPTS.items():
        results[topic] = call_groq_api( job_description, system_prompt)
    
    return results
<<<<<<< HEAD

# Test function
# if __name__ == "__main__":

#     test_desc = """Software Engineer position at Tech Solutions Inc. Responsibilities include developing web applications, 
#     debugging code, and working with the team. Requirements: Bachelor's degree in Computer Science, 
#     2+ years of experience in JavaScript and Python."""
    
#     result = generate_job_details(test_desc)
#     print(json.dumps(result, indent=2))
#     #Print each section
#     for section in result.items():
#         print(f"Section: {section}\n\n")
=======
>>>>>>> 17a6c365
<|MERGE_RESOLUTION|>--- conflicted
+++ resolved
@@ -1,7 +1,6 @@
 import os
 import requests
 from typing import Dict, Optional
-import json
 
 # Constants for the API integration
 DEFAULT_MODEL = "gemma2-9b-it"
@@ -94,20 +93,4 @@
     for topic, system_prompt in SYSTEM_PROMPTS.items():
         results[topic] = call_groq_api( job_description, system_prompt)
     
-    return results
-<<<<<<< HEAD
-
-# Test function
-# if __name__ == "__main__":
-
-#     test_desc = """Software Engineer position at Tech Solutions Inc. Responsibilities include developing web applications, 
-#     debugging code, and working with the team. Requirements: Bachelor's degree in Computer Science, 
-#     2+ years of experience in JavaScript and Python."""
-    
-#     result = generate_job_details(test_desc)
-#     print(json.dumps(result, indent=2))
-#     #Print each section
-#     for section in result.items():
-#         print(f"Section: {section}\n\n")
-=======
->>>>>>> 17a6c365
+    return results