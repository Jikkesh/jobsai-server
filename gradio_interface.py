import gradio as gr
<<<<<<< HEAD
from datetime import datetime
from ai_job_helper import generate_job_details
from sqlalchemy.orm import Session
from models import Job
from db import SessionLocal
=======
import os
import json
from datetime import datetime, timedelta
import shutil
>>>>>>> 17a6c365

# Import your DB session and Job model
from db import SessionLocal  # your session maker from your db file
from models import Job    # your SQLAlchemy Job model

from ai_job_helper import generate_job_details

# Constants
JOB_CATEGORIES = ["Fresher", "Internship", "Remote", "Experienced"]
EXPERIENCE_LEVELS = ["Fresher", "0-1 years", "0-2 years", "1-3 years", "3-5 years"]
QUALIFICATIONS = ["Any Degree", "Any Engineering Degree", "B.E/CSE", "B.Tech", "B.Sc"]


def process_job_submission(
<<<<<<< HEAD
    category,
    company_name,
    job_role,
    website_link,
    state,
    city,
    experience,
    batch,
    salary_package,
    image,
    job_desc_preview,
    resp_preview,
    company_preview,
    process_preview,
    qual_preview
):
    """Process the job submission and store in DB"""
=======
    category, company_name, job_role, website_link, state, city, 
    experience, batch, salary_package, 
    job_details, image
):
    """Process the job submission, generate detailed sections using AI,
       and save the job to the database using the Job model.
    """
    # Generate job sections using AI
>>>>>>> 17a6c365
    try:
        # Use the previewed/generated content
        job_description = job_desc_preview
        key_responsibilities = resp_preview
        about_company = company_preview
        selection_process = process_preview
        qualification_details = qual_preview
    except Exception as e:
<<<<<<< HEAD
        return f"Error reading previewed content: {str(e)}"

    # Handle image upload
    image_bytes = None
    if image is not None:
        with open(image, "rb") as f:
            image_bytes = f.read()

    try:
        db = SessionLocal()
        job_entry = Job(
=======
        return f"Error generating content with AI: {str(e)}"
    
    # Handle image upload and conversion to binary data for DB storage
    job_image = None
    if image is not None:
        # For DB storage, we read the file in binary mode.
        try:
            with open(image, "rb") as f:
                job_image = f.read()
        except Exception as e:
            return f"Error processing image file: {str(e)}"
    
    # Set up the database session
    db = SessionLocal()
    try:
        # Create a new Job instance
        new_job = Job(
>>>>>>> 17a6c365
            category=category,
            company_name=company_name,
            job_role=job_role,
            website_link=website_link,
            state=state,
            city=city,
            experience=experience,
<<<<<<< HEAD
            qualification=qualification_details,
            batch=batch,
            salary_package=salary_package,
            job_description=job_description,
            key_responsibilty=key_responsibilities,
            about_company=about_company,
            selection_process=selection_process,
            image=image_bytes,
        )
        db.add(job_entry)
        db.commit()
        db.refresh(job_entry)
        db.close()
        return f"✅ Job added successfully with ID: {job_entry.id}"
=======
            qualification= qualification_details,  # note: this corresponds to your model's "qualification" field
            batch=batch,
            salary_package=salary_package,
            job_description=job_description,
            key_responsibilty=key_responsibilities,  # note the field name: "key_responsibilty" in the model.
            about_company=about_company,
            selection_process=selection_process,
            image=job_image
            # created_at and expiry_date will be auto-handled by the model defaults.
        )
        db.add(new_job)
        db.commit()
        db.refresh(new_job)  # To retrieve the auto-generated id, etc.
        
        return f"Job added successfully! Job ID: {new_job.id}"
    
>>>>>>> 17a6c365
    except Exception as e:
        db.rollback()
        return f"Error saving job data: {str(e)}"
    finally:
        db.close()


def create_interface():
<<<<<<< HEAD
    """Create and configure the Gradio interface"""
    with gr.Blocks(title="Job Entry System", theme=gr.themes.Soft()) as app:
        gr.Markdown("# Job Entry System")
        gr.Markdown("Enter job details below. The system will automatically generate detailed sections using AI.")

=======
    """Create and configure the Gradio interface."""
    
    with gr.Blocks(title="Job Entry System", theme=gr.themes.Soft()) as app:
        gr.Markdown("# Job Entry System")
        gr.Markdown("Enter job details below. The system will automatically generate detailed sections using AI and save the job details to the database.")
        
>>>>>>> 17a6c365
        with gr.Row():
            with gr.Column(scale=1):
                category = gr.Dropdown(choices=JOB_CATEGORIES, label="* Category")
                company_name = gr.Textbox(label="* Company Name", placeholder="Enter company name")
                job_role = gr.Textbox(label="* Job Role", placeholder="Enter job role/title")
                website_link = gr.Textbox(label="* Website Link (Optional)", placeholder="https://company.com")
                state = gr.Textbox(label="State", placeholder="Enter state")
                city = gr.Textbox(label="City", placeholder="Enter city")
            with gr.Column(scale=1):
<<<<<<< HEAD
                experience = gr.Dropdown(choices=EXPERIENCE_LEVELS, label="Experience")
                batch = gr.Textbox(label="Batch (Optional)", placeholder="e.g., 2022-2023")
                salary_package = gr.Textbox(label="* Salary Package", placeholder="e.g., 5-8 LPA")
                image = gr.File(label="* Company Image", file_types=["image"])

        job_details = gr.TextArea(label="Full Job Details", lines=10, placeholder="Paste the complete job description here...")
        output = gr.Markdown(label="Result")

        # Preview sections
        with gr.Accordion("Preview Generated Content", open=False):
=======
                experience = gr.Dropdown(
                    choices=EXPERIENCE_LEVELS,
                    label="Experience",
                    info="Required experience level"
                )
                qualification_dropdown = gr.Dropdown(
                    choices=QUALIFICATIONS,
                    label="Basic Qualification",
                    info="Minimum qualification required"
                )
                batch = gr.Textbox(
                    label="Batch (Optional)",
                    placeholder="e.g., 2022-2023",
                    info="Target graduation batch if applicable"
                )
                salary_package = gr.Textbox(
                    label="Salary Package (Optional)",
                    placeholder="e.g., 5-8 LPA",
                    info="Salary range or package details"
                )
                image = gr.File(
                    label="Company Image (Optional)",
                    file_types=["image"],
                )
        
        # Main job details text area for AI processing
        job_details = gr.Textbox(
            label="Full Job Details", 
            placeholder="Paste the complete job description here. The AI will generate structured sections from this text.",
            lines=10,
            info="Paste the complete job posting or description here. The AI will automatically extract and format the key sections."
        )
        
        # Submit button for job submission
        submit_btn = gr.Button("Submit Job", variant="primary")
        
        # Output area to show submission result
        output = gr.Textbox(label="Result")
        
        # Preview tabs for generated content
        with gr.Accordion("Generated AI Content Preview", open=False):
>>>>>>> 17a6c365
            with gr.Tabs():
                with gr.TabItem("Job Description"):
                    job_desc_preview = gr.Markdown()
                with gr.TabItem("Key Responsibilities"):
                    resp_preview = gr.Markdown()
                with gr.TabItem("About Company"):
                    company_preview = gr.Markdown()
                with gr.TabItem("Selection Process"):
                    process_preview = gr.Markdown()
                with gr.TabItem("Qualification Details"):
                    qual_preview = gr.Markdown()
<<<<<<< HEAD

        # Hidden state holders
        job_desc_state = gr.State()
        resp_state     = gr.State()
        company_state  = gr.State()
        process_state  = gr.State()
        qual_state     = gr.State()

        # Preview button with built-in progress tracking
        preview_btn = gr.Button("Generate Content using AI")
        preview_btn.click(
            fn=generate_and_state,
            inputs=[job_details],
            outputs=[
                job_desc_preview, resp_preview, company_preview,
                process_preview, qual_preview,
                job_desc_state, resp_state, company_state,
                process_state, qual_state
            ],
            show_progress=True
        )

        # Submit button uses the preview state values
        submit_btn = gr.Button("Submit Job", variant="primary")
=======
        
        # Set up event handler for job submission
>>>>>>> 17a6c365
        submit_btn.click(
            fn=process_job_submission,
            inputs=[
                category, company_name, job_role, website_link,
                state, city, experience,
                batch, salary_package, image,
                job_desc_state, resp_state, company_state,
                process_state, qual_state
            ],
            outputs=output
        )
<<<<<<< HEAD
    return app


def generate_and_state(job_details):
    """Generate AI previews and update progress bar"""
    if not job_details or len(job_details.strip()) < 50:
        empty = ""
        return ("Please enter more detailed job information.",) + (empty,) * 9

    result = generate_job_details(job_details)

    return (
        result["job_description"],
        result["key_responsibilities"],
        result["about_company"],
        result["selection_process"],
        result["qualification"],
        # states
        result["job_description"],
        result["key_responsibilities"],
        result["about_company"],
        result["selection_process"],
        result["qualification"]
    )
=======
        
        # Add "Generate with AI" button for previewing AI generated content
        def update_previews(job_details):
            try:
                if not job_details or len(job_details.strip()) < 50:
                    return ("Please enter more detailed job information.",
                            "", "", "", "")
                
                result = generate_job_details(job_details)
                return (
                    result["job_description"],
                    result["key_responsibilities"],
                    result["about_company"],
                    result["selection_process"],
                    result["qualification"]
                )
            except Exception as e:
                return (f"Error: {str(e)}", "", "", "", "")
        
        generate_btn = gr.Button("Generate with AI")
        generate_btn.click(
            fn=update_previews,
            inputs=[job_details],
            outputs=[job_desc_preview, resp_preview, company_preview, process_preview, qual_preview]
        )
        
    return app

if __name__ == "__main__":
    app = create_interface()
    app.launch(server_port=7860, server_name="localhost", share=True)
>>>>>>> 17a6c365
<|MERGE_RESOLUTION|>--- conflicted
+++ resolved
@@ -1,16 +1,9 @@
 import gradio as gr
-<<<<<<< HEAD
 from datetime import datetime
 from ai_job_helper import generate_job_details
 from sqlalchemy.orm import Session
 from models import Job
 from db import SessionLocal
-=======
-import os
-import json
-from datetime import datetime, timedelta
-import shutil
->>>>>>> 17a6c365
 
 # Import your DB session and Job model
 from db import SessionLocal  # your session maker from your db file
@@ -25,7 +18,6 @@
 
 
 def process_job_submission(
-<<<<<<< HEAD
     category,
     company_name,
     job_role,
@@ -43,16 +35,6 @@
     qual_preview
 ):
     """Process the job submission and store in DB"""
-=======
-    category, company_name, job_role, website_link, state, city, 
-    experience, batch, salary_package, 
-    job_details, image
-):
-    """Process the job submission, generate detailed sections using AI,
-       and save the job to the database using the Job model.
-    """
-    # Generate job sections using AI
->>>>>>> 17a6c365
     try:
         # Use the previewed/generated content
         job_description = job_desc_preview
@@ -61,7 +43,6 @@
         selection_process = process_preview
         qualification_details = qual_preview
     except Exception as e:
-<<<<<<< HEAD
         return f"Error reading previewed content: {str(e)}"
 
     # Handle image upload
@@ -73,25 +54,6 @@
     try:
         db = SessionLocal()
         job_entry = Job(
-=======
-        return f"Error generating content with AI: {str(e)}"
-    
-    # Handle image upload and conversion to binary data for DB storage
-    job_image = None
-    if image is not None:
-        # For DB storage, we read the file in binary mode.
-        try:
-            with open(image, "rb") as f:
-                job_image = f.read()
-        except Exception as e:
-            return f"Error processing image file: {str(e)}"
-    
-    # Set up the database session
-    db = SessionLocal()
-    try:
-        # Create a new Job instance
-        new_job = Job(
->>>>>>> 17a6c365
             category=category,
             company_name=company_name,
             job_role=job_role,
@@ -99,7 +61,6 @@
             state=state,
             city=city,
             experience=experience,
-<<<<<<< HEAD
             qualification=qualification_details,
             batch=batch,
             salary_package=salary_package,
@@ -114,24 +75,6 @@
         db.refresh(job_entry)
         db.close()
         return f"✅ Job added successfully with ID: {job_entry.id}"
-=======
-            qualification= qualification_details,  # note: this corresponds to your model's "qualification" field
-            batch=batch,
-            salary_package=salary_package,
-            job_description=job_description,
-            key_responsibilty=key_responsibilities,  # note the field name: "key_responsibilty" in the model.
-            about_company=about_company,
-            selection_process=selection_process,
-            image=job_image
-            # created_at and expiry_date will be auto-handled by the model defaults.
-        )
-        db.add(new_job)
-        db.commit()
-        db.refresh(new_job)  # To retrieve the auto-generated id, etc.
-        
-        return f"Job added successfully! Job ID: {new_job.id}"
-    
->>>>>>> 17a6c365
     except Exception as e:
         db.rollback()
         return f"Error saving job data: {str(e)}"
@@ -140,20 +83,11 @@
 
 
 def create_interface():
-<<<<<<< HEAD
     """Create and configure the Gradio interface"""
     with gr.Blocks(title="Job Entry System", theme=gr.themes.Soft()) as app:
         gr.Markdown("# Job Entry System")
         gr.Markdown("Enter job details below. The system will automatically generate detailed sections using AI.")
 
-=======
-    """Create and configure the Gradio interface."""
-    
-    with gr.Blocks(title="Job Entry System", theme=gr.themes.Soft()) as app:
-        gr.Markdown("# Job Entry System")
-        gr.Markdown("Enter job details below. The system will automatically generate detailed sections using AI and save the job details to the database.")
-        
->>>>>>> 17a6c365
         with gr.Row():
             with gr.Column(scale=1):
                 category = gr.Dropdown(choices=JOB_CATEGORIES, label="* Category")
@@ -163,7 +97,6 @@
                 state = gr.Textbox(label="State", placeholder="Enter state")
                 city = gr.Textbox(label="City", placeholder="Enter city")
             with gr.Column(scale=1):
-<<<<<<< HEAD
                 experience = gr.Dropdown(choices=EXPERIENCE_LEVELS, label="Experience")
                 batch = gr.Textbox(label="Batch (Optional)", placeholder="e.g., 2022-2023")
                 salary_package = gr.Textbox(label="* Salary Package", placeholder="e.g., 5-8 LPA")
@@ -174,49 +107,6 @@
 
         # Preview sections
         with gr.Accordion("Preview Generated Content", open=False):
-=======
-                experience = gr.Dropdown(
-                    choices=EXPERIENCE_LEVELS,
-                    label="Experience",
-                    info="Required experience level"
-                )
-                qualification_dropdown = gr.Dropdown(
-                    choices=QUALIFICATIONS,
-                    label="Basic Qualification",
-                    info="Minimum qualification required"
-                )
-                batch = gr.Textbox(
-                    label="Batch (Optional)",
-                    placeholder="e.g., 2022-2023",
-                    info="Target graduation batch if applicable"
-                )
-                salary_package = gr.Textbox(
-                    label="Salary Package (Optional)",
-                    placeholder="e.g., 5-8 LPA",
-                    info="Salary range or package details"
-                )
-                image = gr.File(
-                    label="Company Image (Optional)",
-                    file_types=["image"],
-                )
-        
-        # Main job details text area for AI processing
-        job_details = gr.Textbox(
-            label="Full Job Details", 
-            placeholder="Paste the complete job description here. The AI will generate structured sections from this text.",
-            lines=10,
-            info="Paste the complete job posting or description here. The AI will automatically extract and format the key sections."
-        )
-        
-        # Submit button for job submission
-        submit_btn = gr.Button("Submit Job", variant="primary")
-        
-        # Output area to show submission result
-        output = gr.Textbox(label="Result")
-        
-        # Preview tabs for generated content
-        with gr.Accordion("Generated AI Content Preview", open=False):
->>>>>>> 17a6c365
             with gr.Tabs():
                 with gr.TabItem("Job Description"):
                     job_desc_preview = gr.Markdown()
@@ -228,7 +118,6 @@
                     process_preview = gr.Markdown()
                 with gr.TabItem("Qualification Details"):
                     qual_preview = gr.Markdown()
-<<<<<<< HEAD
 
         # Hidden state holders
         job_desc_state = gr.State()
@@ -253,10 +142,6 @@
 
         # Submit button uses the preview state values
         submit_btn = gr.Button("Submit Job", variant="primary")
-=======
-        
-        # Set up event handler for job submission
->>>>>>> 17a6c365
         submit_btn.click(
             fn=process_job_submission,
             inputs=[
@@ -268,7 +153,6 @@
             ],
             outputs=output
         )
-<<<<<<< HEAD
     return app
 
 
@@ -293,36 +177,3 @@
         result["selection_process"],
         result["qualification"]
     )
-=======
-        
-        # Add "Generate with AI" button for previewing AI generated content
-        def update_previews(job_details):
-            try:
-                if not job_details or len(job_details.strip()) < 50:
-                    return ("Please enter more detailed job information.",
-                            "", "", "", "")
-                
-                result = generate_job_details(job_details)
-                return (
-                    result["job_description"],
-                    result["key_responsibilities"],
-                    result["about_company"],
-                    result["selection_process"],
-                    result["qualification"]
-                )
-            except Exception as e:
-                return (f"Error: {str(e)}", "", "", "", "")
-        
-        generate_btn = gr.Button("Generate with AI")
-        generate_btn.click(
-            fn=update_previews,
-            inputs=[job_details],
-            outputs=[job_desc_preview, resp_preview, company_preview, process_preview, qual_preview]
-        )
-        
-    return app
-
-if __name__ == "__main__":
-    app = create_interface()
-    app.launch(server_port=7860, server_name="localhost", share=True)
->>>>>>> 17a6c365
